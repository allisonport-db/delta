name: "Delta Spark Master Tests"
on: [push, pull_request]
jobs:
  test:
    runs-on: ubuntu-20.04
    strategy:
      matrix:
        # These Scala versions must match those in the build.sbt
        scala: [2.13.13]
    env:
      SCALA_VERSION: ${{ matrix.scala }}
    steps:
      - uses: actions/checkout@v3
      - uses: technote-space/get-diff-action@v4
        id: git-diff
        with:
          PATTERNS: |
            **
            .github/workflows/**
            !kernel/**
            !connectors/**
      - name: install java
        uses: actions/setup-java@v3
        with:
          distribution: "zulu"
          java-version: "17"
      - name: Cache Scala, SBT
        uses: actions/cache@v3
        with:
          path: |
            ~/.sbt
            ~/.ivy2
            ~/.cache/coursier
            !~/.cache/coursier/v1/https/repository.apache.org/content/groups/snapshots
          # Change the key if dependencies are changed. For each key, GitHub Actions will cache the
          # the above directories when we use the key for the first time. After that, each run will
          # just use the cache. The cache is immutable so we need to use a new key when trying to
          # cache new stuff.
          key: delta-sbt-cache-spark-master-scala${{ matrix.scala }}
      - name: Install Job dependencies
        # TODO: update pyspark installation once Spark preview is formally released
        run: |
          sudo apt-get update
          sudo apt-get install -y make build-essential libssl-dev zlib1g-dev libbz2-dev libreadline-dev libsqlite3-dev wget curl llvm libncurses5-dev libncursesw5-dev xz-utils tk-dev libffi-dev liblzma-dev python-openssl git
          sudo apt install libedit-dev
          curl -LO https://github.com/bufbuild/buf/releases/download/v1.28.1/buf-Linux-x86_64.tar.gz
          mkdir -p ~/buf
          tar -xvzf buf-Linux-x86_64.tar.gz -C ~/buf --strip-components 1
          rm buf-Linux-x86_64.tar.gz
          sudo apt install python3-pip --fix-missing
          sudo pip3 install pipenv==2021.5.29
          curl https://pyenv.run | bash
          export PATH="~/.pyenv/bin:$PATH"
          eval "$(pyenv init -)"
          eval "$(pyenv virtualenv-init -)"
          pyenv install 3.9
          pyenv global system 3.9
          pipenv --python 3.9 install
          pipenv run pip install flake8==3.9.0 pypandoc==1.3.3
          pipenv run pip install black==23.9.1
          pipenv run pip install importlib_metadata==3.10.0
          pipenv run pip install mypy==0.982
          pipenv run pip install mypy-protobuf==3.3.0
          pipenv run pip install cryptography==37.0.4
          pipenv run pip install twine==4.0.1
          pipenv run pip install wheel==0.33.4
          pipenv run pip install setuptools==41.1.0
          pipenv run pip install pydocstyle==3.0.0
          pipenv run pip install pandas==2.0.0
          pipenv run pip install pyarrow==10.0.0
          pipenv run pip install numpy==1.21
          pipenv run pip install grpcio==1.62.0
          pipenv run pip install grpcio-status==1.62.0
          pipenv run pip install googleapis-common-protos==1.56.4
          pipenv run pip install https://dist.apache.org/repos/dist/dev/spark/v4.0.0-preview1-rc3-bin/pyspark-4.0.0.dev1.tar.gz
        if: steps.git-diff.outputs.diff
      - name: Run Spark Master tests
        # when changing TEST_PARALLELISM_COUNT make sure to also change it in spark_test.yaml
        # NOTE: in this branch, the default sparkVersion is the SPARK_MASTER_VERSION
        run: |
<<<<<<< HEAD
          TEST_PARALLELISM_COUNT=2 IS_SPARK_MASTER=true pipenv run python run-tests.py --group connectServer
          TEST_PARALLELISM_COUNT=2 pipenv run python run-tests.py --group spark
=======
          TEST_PARALLELISM_COUNT=2 build/sbt -DsparkVersion=master "++ ${{ matrix.scala }}" clean spark/test
          TEST_PARALLELISM_COUNT=2 build/sbt -DsparkVersion=master "++ ${{ matrix.scala }}" clean connectServer/test
>>>>>>> be9718df
        if: steps.git-diff.outputs.diff<|MERGE_RESOLUTION|>--- conflicted
+++ resolved
@@ -78,11 +78,8 @@
         # when changing TEST_PARALLELISM_COUNT make sure to also change it in spark_test.yaml
         # NOTE: in this branch, the default sparkVersion is the SPARK_MASTER_VERSION
         run: |
-<<<<<<< HEAD
-          TEST_PARALLELISM_COUNT=2 IS_SPARK_MASTER=true pipenv run python run-tests.py --group connectServer
-          TEST_PARALLELISM_COUNT=2 pipenv run python run-tests.py --group spark
-=======
           TEST_PARALLELISM_COUNT=2 build/sbt -DsparkVersion=master "++ ${{ matrix.scala }}" clean spark/test
           TEST_PARALLELISM_COUNT=2 build/sbt -DsparkVersion=master "++ ${{ matrix.scala }}" clean connectServer/test
->>>>>>> be9718df
+          TEST_PARALLELISM_COUNT=2 pipenv run python run-tests.py --group spark
+          TEST_PARALLELISM_COUNT=2 IS_SPARK_MASTER=true pipenv run python run-tests.py --group connectServer
         if: steps.git-diff.outputs.diff