/*
 * Copyright (2023) The Delta Lake Project Authors.
 *
 * Licensed under the Apache License, Version 2.0 (the "License");
 * you may not use this file except in compliance with the License.
 * You may obtain a copy of the License at
 *
 * http://www.apache.org/licenses/LICENSE-2.0
 *
 * Unless required by applicable law or agreed to in writing, software
 * distributed under the License is distributed on an "AS IS" BASIS,
 * WITHOUT WARRANTIES OR CONDITIONS OF ANY KIND, either express or implied.
 * See the License for the specific language governing permissions and
 * limitations under the License.
 */

package io.delta.kernel;

import io.delta.kernel.annotation.Evolving;
import io.delta.kernel.engine.Engine;
import io.delta.kernel.transaction.UpdateTableTransactionBuilder;
import io.delta.kernel.types.StructType;
import java.util.List;
import java.util.Map;
import java.util.Optional;

/**
 * Represents a snapshot of a Delta table at a specific version.
 *
 * <p>A {@code Snapshot} is a consistent view of a Delta table at a specific point in time,
 * identified by a version number. It provides access to the table's metadata, schema, and
 * capabilities for both reading and writing data. This interface serves as the entry point for
 * table operations after resolving a table through a {@link SnapshotBuilder}.
 *
 * <p>The snapshot represents a consistent view of the table at the resolved version. All operations
 * on this snapshot will see the same data and metadata, ensuring consistency across reads and
 * writes within the same snapshot.
 *
 * <p>There are two ways to create a {@code Snapshot}:
 *
 * <ul>
 *   <li><b>New API (recommended):</b> Use {@link TableManager#loadSnapshot(String)} to get a {@link
 *       SnapshotBuilder}, which can then be configured and built into a snapshot
 *   <li><b>Legacy API:</b> Use {@code Table.forPath(path)} followed by methods like {@code
 *       getLatestSnapshot()}, {@code getSnapshotAtTimestamp()}, etc.
 * </ul>
 *
 * @since 3.0.0
 */
@Evolving
public interface Snapshot {

  /** @return the file system path to this table */
  String getPath();

  /** @return the version of this snapshot in the Delta table */
  long getVersion();

  /**
   * Get the names of the partition columns in the Delta table at this snapshot.
   *
   * <p>The partition column names are returned in the order they are defined in the Delta table
   * schema. If the table does not define any partition columns, this method returns an empty list.
   *
   * @return a list of partition column names, or an empty list if the table is not partitioned.
   */
  List<String> getPartitionColumnNames();

  /**
   * Get the timestamp (in milliseconds since the Unix epoch) of the latest commit in this snapshot.
   *
   * @param engine the engine to use for IO operations
   * @return the timestamp of the latest commit
   */
  long getTimestamp(Engine engine);

  /** @return the schema of the Delta table at this snapshot */
  StructType getSchema();

  /**
   * Returns the configuration for the provided domain if it exists in the snapshot. Returns empty
   * if the domain is not present in the snapshot.
   *
   * @param domain the domain to look up
   * @return the domain configuration or empty
   */
  Optional<String> getDomainMetadata(String domain);

  /**
   * Get all table properties for the Delta table at this snapshot.
   *
   * @return a {@link Map} of table properties.
   */
  Map<String, String> getTableProperties();

  /** @return a scan builder to construct a {@link Scan} to read data from this snapshot */
  ScanBuilder getScanBuilder();
<<<<<<< HEAD

  /** @return a committer that owns and controls commits to this table */
  Committer getCommitter();

  /**
   * @return a {@link UpdateTableTransactionBuilder} to build an update table transaction
   * @since 3.4.0
   */
  UpdateTableTransactionBuilder buildUpdateTableTransaction(String engineInfo, Operation operation);
=======
>>>>>>> 9e72ea0f
}<|MERGE_RESOLUTION|>--- conflicted
+++ resolved
@@ -95,16 +95,10 @@
 
   /** @return a scan builder to construct a {@link Scan} to read data from this snapshot */
   ScanBuilder getScanBuilder();
-<<<<<<< HEAD
-
-  /** @return a committer that owns and controls commits to this table */
-  Committer getCommitter();
 
   /**
    * @return a {@link UpdateTableTransactionBuilder} to build an update table transaction
    * @since 3.4.0
    */
   UpdateTableTransactionBuilder buildUpdateTableTransaction(String engineInfo, Operation operation);
-=======
->>>>>>> 9e72ea0f
 }