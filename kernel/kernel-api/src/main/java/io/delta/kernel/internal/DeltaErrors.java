/*
 * Copyright (2024) The Delta Lake Project Authors.
 *
 * Licensed under the Apache License, Version 2.0 (the "License");
 * you may not use this file except in compliance with the License.
 * You may obtain a copy of the License at
 *
 * http://www.apache.org/licenses/LICENSE-2.0
 *
 * Unless required by applicable law or agreed to in writing, software
 * distributed under the License is distributed on an "AS IS" BASIS,
 * WITHOUT WARRANTIES OR CONDITIONS OF ANY KIND, either express or implied.
 * See the License for the specific language governing permissions and
 * limitations under the License.
 */
package io.delta.kernel.internal;

import static java.lang.String.format;

import io.delta.kernel.exceptions.*;
import io.delta.kernel.expressions.Column;
import io.delta.kernel.internal.actions.DomainMetadata;
import io.delta.kernel.internal.tablefeatures.TableFeature;
import io.delta.kernel.types.DataType;
import io.delta.kernel.types.StructType;
import io.delta.kernel.utils.DataFileStatus;
import java.io.IOException;
import java.sql.Timestamp;
import java.util.List;
import java.util.Optional;
import java.util.Set;
import java.util.function.Supplier;
import java.util.stream.Collectors;

/** Contains methods to create user-facing Delta exceptions. */
public final class DeltaErrors {
  private DeltaErrors() {}

  public static KernelException missingCheckpoint(String tablePath, long checkpointVersion) {
    return new InvalidTableException(
        tablePath, String.format("Missing checkpoint at version %s", checkpointVersion));
  }

  public static KernelException versionBeforeFirstAvailableCommit(
      String tablePath, long versionToLoad, long earliestVersion) {
    String message =
        String.format(
            "%s: Cannot load table version %s as the transaction log has been truncated due to "
                + "manual deletion or the log/checkpoint retention policy. The earliest available "
                + "version is %s.",
            tablePath, versionToLoad, earliestVersion);
    return new KernelException(message);
  }

  public static KernelException versionToLoadAfterLatestCommit(
      String tablePath, long versionToLoad, long latestVersion) {
    String message =
        String.format(
            "%s: Cannot load table version %s as it does not exist. "
                + "The latest available version is %s.",
            tablePath, versionToLoad, latestVersion);
    return new KernelException(message);
  }

  public static KernelException timestampBeforeFirstAvailableCommit(
      String tablePath,
      long providedTimestamp,
      long earliestCommitTimestamp,
      long earliestCommitVersion) {
    String message =
        String.format(
            "%s: The provided timestamp %s ms (%s) is before the earliest available version %s. "
                + "Please use a timestamp greater than or equal to %s ms (%s).",
            tablePath,
            providedTimestamp,
            formatTimestamp(providedTimestamp),
            earliestCommitVersion,
            earliestCommitTimestamp,
            formatTimestamp(earliestCommitTimestamp));
    return new KernelException(message);
  }

  public static KernelException timestampAfterLatestCommit(
      String tablePath,
      long providedTimestamp,
      long latestCommitTimestamp,
      long latestCommitVersion) {
    String message =
        String.format(
            "%s: The provided timestamp %s ms (%s) is after the latest available version %s. "
                + "Please use a timestamp less than or equal to %s ms (%s).",
            tablePath,
            providedTimestamp,
            formatTimestamp(providedTimestamp),
            latestCommitVersion,
            latestCommitTimestamp,
            formatTimestamp(latestCommitTimestamp));
    return new KernelException(message);
  }

  public static KernelException noCommitFilesFoundForVersionRange(
      String tablePath, long startVersion, long endVersion) {
    String message =
        String.format(
            "%s: Requested table changes between [%s, %s] but no log files found in the requested"
                + " version range.",
            tablePath, startVersion, endVersion);
    return new KernelException(message);
  }

  public static KernelException startVersionNotFound(
      String tablePath, long startVersionRequested, Optional<Long> earliestAvailableVersion) {
    String message =
        String.format(
            "%s: Requested table changes beginning with startVersion=%s but no log file found for "
                + "version %s.",
            tablePath, startVersionRequested, startVersionRequested);
    if (earliestAvailableVersion.isPresent()) {
      message =
          message
              + String.format(" Earliest available version is %s", earliestAvailableVersion.get());
    }
    return new KernelException(message);
  }

  public static KernelException endVersionNotFound(
      String tablePath, long endVersionRequested, long latestAvailableVersion) {
    String message =
        String.format(
            "%s: Requested table changes ending with endVersion=%d but no log file found for "
                + "version %d. Latest available version is %d",
            tablePath, endVersionRequested, endVersionRequested, latestAvailableVersion);
    return new KernelException(message);
  }

  public static KernelException invalidVersionRange(long startVersion, long endVersion) {
    String message =
        String.format(
            "Invalid version range: requested table changes for version range [%s, %s]. "
                + "Requires startVersion >= 0 and endVersion >= startVersion.",
            startVersion, endVersion);
    return new KernelException(message);
  }

  /* ------------------------ PROTOCOL EXCEPTIONS ----------------------------- */
  public static KernelException unsupportedReaderProtocol(
      String tablePath, int tableReaderVersion) {
    String message =
        String.format(
            "Unsupported Delta protocol reader version: table `%s` requires reader version %s "
                + "which is unsupported by this version of Delta Kernel.",
            tablePath, tableReaderVersion);
    return new KernelException(message);
  }

  public static KernelException unsupportedWriterProtocol(
      String tablePath, int tableWriterVersion) {
    String message =
        String.format(
            "Unsupported Delta protocol writer version: table `%s` requires writer version %s "
                + "which is unsupported by this version of Delta Kernel.",
            tablePath, tableWriterVersion);
    return new KernelException(message);
  }

  public static KernelException unsupportedTableFeature(String feature) {
    String message =
        String.format(
            "Unsupported Delta table feature: table requires feature \"%s\" "
                + "which is unsupported by this version of Delta Kernel.",
            feature);
    return new KernelException(message);
  }

  public static KernelException unsupportedReaderFeatures(
      String tablePath, Set<String> readerFeatures) {
    String message =
        String.format(
            "Unsupported Delta reader features: table `%s` requires reader table features [%s] "
                + "which is unsupported by this version of Delta Kernel.",
            tablePath, String.join(", ", readerFeatures));
    return new KernelException(message);
  }

  public static KernelException unsupportedWriterFeatures(
      String tablePath, Set<String> writerFeatures) {
    String message =
        String.format(
            "Unsupported Delta writer feature: table `%s` requires writer table feature \"%s\" "
                + "which is unsupported by this version of Delta Kernel.",
            tablePath, writerFeatures);
    return new KernelException(message);
  }

  public static KernelException columnInvariantsNotSupported() {
    String message =
        "This version of Delta Kernel does not support writing to tables with "
            + "column invariants present.";
    return new KernelException(message);
  }

  public static KernelException unsupportedDataType(DataType dataType) {
    return new KernelException("Kernel doesn't support writing data of type: " + dataType);
  }

  public static KernelException unsupportedStatsDataType(DataType dataType) {
    return new KernelException("Kernel doesn't support writing stats data of type: " + dataType);
  }

  public static KernelException unsupportedPartitionDataType(String colName, DataType dataType) {
    String msgT = "Kernel doesn't support writing data with partition column (%s) of type: %s";
    return new KernelException(format(msgT, colName, dataType));
  }

  public static KernelException duplicateColumnsInSchema(
      StructType schema, List<String> duplicateColumns) {
    String msg =
        format(
            "Schema contains duplicate columns: %s.\nSchema: %s",
            String.join(", ", duplicateColumns), schema);
    return new KernelException(msg);
  }

  public static KernelException invalidColumnName(String columnName, String unsupportedChars) {
    return new KernelException(
        format(
            "Column name '%s' contains one of the unsupported (%s) characters.",
            columnName, unsupportedChars));
  }

  public static KernelException requiresSchemaForNewTable(String tablePath) {
    return new TableNotFoundException(
        tablePath, "Must provide a new schema to write to a new table.");
  }

  public static KernelException tableAlreadyExists(String tablePath, String message) {
    return new TableAlreadyExistsException(tablePath, message);
  }

  public static KernelException dataSchemaMismatch(
      String tablePath, StructType tableSchema, StructType dataSchema) {
    String msgT =
        "The schema of the data to be written to the table doesn't match "
            + "the table schema. \nTable: %s\nTable schema: %s, \nData schema: %s";
    return new KernelException(format(msgT, tablePath, tableSchema, dataSchema));
  }

  public static KernelException statsTypeMismatch(
      String fieldName, DataType expected, DataType actual) {
    String msgFormat =
        "Type mismatch for field '%s' when writing statistics: expected %s, but found %s";
    return new KernelException(format(msgFormat, fieldName, expected, actual));
  }

  public static KernelException columnNotFoundInSchema(Column column, StructType tableSchema) {
    return new KernelException(
        format("Column '%s' was not found in the table schema: %s", column, tableSchema));
  }

  /// Start: icebergCompat exceptions
  public static KernelException icebergCompatMissingNumRecordsStats(
      String compatVersion, DataFileStatus dataFileStatus) {
    throw new KernelException(
        format(
            "%s compatibility requires 'numRecords' statistic.\n DataFileStatus: %s",
            compatVersion, dataFileStatus));
  }

  public static KernelException icebergCompatIncompatibleVersionEnabled(
      String compatVersion, String incompatibleIcebergCompatVersion) {
    throw new KernelException(
        format(
            "%s: Only one IcebergCompat version can be enabled. Incompatible version enabled: %s",
            compatVersion, incompatibleIcebergCompatVersion));
  }

  public static KernelException icebergCompatUnsupportedTypeColumns(
      String compatVersion, List<DataType> dataTypes) {
    throw new KernelException(
        format("%s does not support the data types: %s.", compatVersion, dataTypes));
  }

  public static KernelException icebergCompatUnsupportedTypePartitionColumn(
      String compatVersion, DataType dataType) {
    throw new KernelException(
        format(
            "%s does not support the data type '%s' for a partition column.",
            compatVersion, dataType));
  }

  public static KernelException icebergCompatIncompatibleTableFeatures(
      String compatVersion, Set<TableFeature> incompatibleFeatures) {
    throw new KernelException(
        format(
            "Table features %s are incompatible with %s.",
            incompatibleFeatures.stream()
                .map(TableFeature::featureName)
                .collect(Collectors.toList()),
            compatVersion));
  }

  public static KernelException icebergCompatRequiredFeatureMissing(
      String compatVersion, String feature) {
    throw new KernelException(
        format("%s: requires the feature '%s' to be enabled.", compatVersion, feature));
  }

  public static KernelException enablingIcebergWriterCompatV1OnExistingTable(String key) {
    return new KernelException(
        String.format(
            "Cannot enable %s on an existing table. "
                + "Enablement is only supported upon table creation.",
            key));
  }

  public static KernelException icebergWriterCompatInvalidPhysicalName(List<String> invalidFields) {
    return new KernelException(
        String.format(
            "IcebergWriterCompatV1 requires column mapping field physical names be equal to "
                + "'col-[fieldId]', but this is not true for the following fields %s",
            invalidFields));
  }

  public static KernelException disablingIcebergWriterCompatV1OnExistingTable(String key) {
    return new KernelException(
        String.format("Disabling %s on an existing table is not allowed.", key));
  }
  // End: icebergCompat exceptions

  public static KernelException partitionColumnMissingInData(
      String tablePath, String partitionColumn) {
    String msgT = "Missing partition column '%s' in the data to be written to the table '%s'.";
    return new KernelException(format(msgT, partitionColumn, tablePath));
  }

  public static KernelException concurrentTransaction(
      String appId, long txnVersion, long lastUpdated) {
    return new ConcurrentTransactionException(appId, txnVersion, lastUpdated);
  }

  public static KernelException metadataChangedException() {
    return new MetadataChangedException();
  }

  public static KernelException protocolChangedException(long attemptVersion) {
    return new ProtocolChangedException(attemptVersion);
  }

  public static KernelException voidTypeEncountered() {
    return new KernelException(
        "Failed to parse the schema. Encountered unsupported Delta data type: VOID");
  }

  public static KernelException cannotModifyTableProperty(String key) {
    String msg =
        format("The Delta table property '%s' is an internal property and cannot be updated.", key);
    return new KernelException(msg);
  }

  public static KernelException unknownConfigurationException(String confKey) {
    return new UnknownConfigurationException(confKey);
  }

  public static KernelException invalidConfigurationValueException(
      String key, String value, String helpMessage) {
    return new InvalidConfigurationValueException(key, value, helpMessage);
  }

  public static KernelException domainMetadataUnsupported() {
    String message =
        "Cannot commit DomainMetadata action(s) because the feature 'domainMetadata' "
            + "is not supported on this table.";
    return new KernelException(message);
  }

  public static ConcurrentWriteException concurrentDomainMetadataAction(
      DomainMetadata domainMetadataAttempt, DomainMetadata winningDomainMetadata) {
    String message =
        String.format(
            "A concurrent writer added a domainMetadata action for the same domain: %s. "
                + "No domain-specific conflict resolution is available for this domain. "
                + "Attempted domainMetadata: %s. Winning domainMetadata: %s",
            domainMetadataAttempt.getDomain(), domainMetadataAttempt, winningDomainMetadata);
    return new ConcurrentWriteException(message);
  }

  public static KernelException missingNumRecordsStatsForRowTracking() {
    return new KernelException(
        "Cannot write to a rowTracking-supported table without 'numRecords' statistics. "
            + "Connectors are expected to populate the number of records statistics when "
            + "writing to a Delta table with 'rowTracking' table feature supported.");
  }

  public static KernelException rowTrackingSupportedWithDomainMetadataUnsupported() {
    return new KernelException(
        "Feature 'rowTracking' is supported and depends on feature 'domainMetadata',"
            + " but 'domainMetadata' is unsupported");
  }

<<<<<<< HEAD
  public static KernelException enablingIcebergWriterCompatV1OnExistingTable(String key) {
    return new KernelException(
        String.format(
            "Cannot enable %s on an existing table. "
                + "Enablement is only supported upon table creation.",
            key));
  }

  public static KernelException cannotModifyAppendOnlyTable(String tablePath) {
    return new KernelException(
        String.format(
            "Cannot modify append-only table. Table `%s` has configuration %s=true.",
            tablePath, TableConfig.APPEND_ONLY_ENABLED.getKey()));
  }

  public static KernelException disablingIcebergWriterCompatV1OnExistingTable(String key) {
    return new KernelException(
        String.format("Disabling %s on an existing table is not allowed.", key));
  }

=======
>>>>>>> 08766c84
  /* ------------------------ HELPER METHODS ----------------------------- */
  private static String formatTimestamp(long millisSinceEpochUTC) {
    return new Timestamp(millisSinceEpochUTC).toInstant().toString();
  }

  // We use the `Supplier` interface to avoid silently wrapping any checked exceptions
  public static <T> T wrapEngineException(Supplier<T> f, String msgString, Object... args) {
    try {
      return f.get();
    } catch (KernelException e) {
      // Let any KernelExceptions fall through (even though these generally shouldn't
      // originate from the engine implementation there are some edge cases such as
      // deserializeStructType)
      throw e;
    } catch (RuntimeException e) {
      throw new KernelEngineException(String.format(msgString, args), e);
    }
  }

  // Functional interface for a fx that throws an `IOException` (but no other checked exceptions)
  public interface SupplierWithIOException<T> {
    T get() throws IOException;
  }

  public static <T> T wrapEngineExceptionThrowsIO(
      SupplierWithIOException<T> f, String msgString, Object... args) throws IOException {
    try {
      return f.get();
    } catch (KernelException e) {
      // Let any KernelExceptions fall through (even though these generally shouldn't
      // originate from the engine implementation there are some edge cases such as
      // deserializeStructType)
      throw e;
    } catch (RuntimeException e) {
      throw new KernelEngineException(String.format(msgString, args), e);
    }
  }
}<|MERGE_RESOLUTION|>--- conflicted
+++ resolved
@@ -397,15 +397,6 @@
             + " but 'domainMetadata' is unsupported");
   }
 
-<<<<<<< HEAD
-  public static KernelException enablingIcebergWriterCompatV1OnExistingTable(String key) {
-    return new KernelException(
-        String.format(
-            "Cannot enable %s on an existing table. "
-                + "Enablement is only supported upon table creation.",
-            key));
-  }
-
   public static KernelException cannotModifyAppendOnlyTable(String tablePath) {
     return new KernelException(
         String.format(
@@ -413,13 +404,6 @@
             tablePath, TableConfig.APPEND_ONLY_ENABLED.getKey()));
   }
 
-  public static KernelException disablingIcebergWriterCompatV1OnExistingTable(String key) {
-    return new KernelException(
-        String.format("Disabling %s on an existing table is not allowed.", key));
-  }
-
-=======
->>>>>>> 08766c84
   /* ------------------------ HELPER METHODS ----------------------------- */
   private static String formatTimestamp(long millisSinceEpochUTC) {
     return new Timestamp(millisSinceEpochUTC).toInstant().toString();
