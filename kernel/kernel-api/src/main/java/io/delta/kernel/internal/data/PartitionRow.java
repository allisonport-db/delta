/*
 * Copyright (2023) The Delta Lake Project Authors.
 *
 * Licensed under the Apache License, Version 2.0 (the "License");
 * you may not use this file except in compliance with the License.
 * You may obtain a copy of the License at
 *
 * http://www.apache.org/licenses/LICENSE-2.0
 *
 * Unless required by applicable law or agreed to in writing, software
 * distributed under the License is distributed on an "AS IS" BASIS,
 * WITHOUT WARRANTIES OR CONDITIONS OF ANY KIND, either express or implied.
 * See the License for the specific language governing permissions and
 * limitations under the License.
 */
package io.delta.kernel.internal.data;

import java.math.BigDecimal;
import java.util.HashMap;
import java.util.List;
import java.util.Map;

import io.delta.kernel.data.Row;
import io.delta.kernel.expressions.Column;
import io.delta.kernel.types.StructType;

/**
 * The type of Row that will be evaluated against {@link Column}s.
 * <p>
 * These Columns must be partition columns, and will have ordinals matching the latest snapshot
 * schema.
 */
public class PartitionRow
    implements Row {

    private final StructType schema;
    private final Map<Integer, String> ordinalToValue;

    public PartitionRow(
        StructType schema,
        Map<String, Integer> partitionOrdinals,
        Map<String, String> partitionValuesMap) {
        this.ordinalToValue = new HashMap<>();
        for (Map.Entry<String, Integer> entry : partitionOrdinals.entrySet()) {
            final String partitionColumnName = entry.getKey();
            final int partitionColumnOrdinal = entry.getValue();
            final String partitionColumnValue = partitionValuesMap.get(partitionColumnName);
            ordinalToValue.put(partitionColumnOrdinal, partitionColumnValue);
        }
        this.schema = schema;
    }

    @Override
    public StructType getSchema() {
        return schema;
    }

    @Override
    public boolean isNullAt(int ordinal) {
        return ordinalToValue.get(ordinal) == null;
    }

    @Override
    public boolean getBoolean(int ordinal) {
        return Boolean.parseBoolean(ordinalToValue.get(ordinal));
    }

    @Override
    public byte getByte(int ordinal) {
        return Byte.parseByte(ordinalToValue.get(ordinal));
    }

    @Override
    public short getShort(int ordinal) {
        return Short.parseShort(ordinalToValue.get(ordinal));
    }

    @Override
    public int getInt(int ordinal) {
        return Integer.parseInt(ordinalToValue.get(ordinal));
    }

    @Override
    public long getLong(int ordinal) {
        return Long.parseLong(ordinalToValue.get(ordinal));
    }

    @Override
    public float getFloat(int ordinal) {
        return Float.parseFloat(ordinalToValue.get(ordinal));
    }

    @Override
    public double getDouble(int ordinal) {
        return Double.parseDouble(ordinalToValue.get(ordinal));
    }

    @Override
    public String getString(int ordinal) {
        return ordinalToValue.get(ordinal);
    }

    @Override
<<<<<<< HEAD
    public BigDecimal getDecimal(int ordinal) {
        throw new UnsupportedOperationException("not yet implemented");
    }

    @Override
    public byte[] getBinary(int ordinal)
    {
=======
    public byte[] getBinary(int ordinal) {
>>>>>>> efa566fc
        // TODO: verify if this is the correct way.
        return ordinalToValue.get(ordinal).getBytes();
    }

    @Override
    public Row getStruct(int ordinal) {
        throw new UnsupportedOperationException("Partition values can't be StructTypes");
    }

    @Override
    public <T> List<T> getArray(int ordinal) {
        throw new UnsupportedOperationException("Partition values can't be ArrayType");
    }

    @Override
    public <K, V> Map<K, V> getMap(int ordinal) {
        throw new UnsupportedOperationException("Partition values can't be MapType");
    }
}<|MERGE_RESOLUTION|>--- conflicted
+++ resolved
@@ -101,17 +101,12 @@
     }
 
     @Override
-<<<<<<< HEAD
     public BigDecimal getDecimal(int ordinal) {
         throw new UnsupportedOperationException("not yet implemented");
     }
 
     @Override
-    public byte[] getBinary(int ordinal)
-    {
-=======
     public byte[] getBinary(int ordinal) {
->>>>>>> efa566fc
         // TODO: verify if this is the correct way.
         return ordinalToValue.get(ordinal).getBytes();
     }
