/*
 * Copyright (2023) The Delta Lake Project Authors.
 *
 * Licensed under the Apache License, Version 2.0 (the "License");
 * you may not use this file except in compliance with the License.
 * You may obtain a copy of the License at
 *
 * http://www.apache.org/licenses/LICENSE-2.0
 *
 * Unless required by applicable law or agreed to in writing, software
 * distributed under the License is distributed on an "AS IS" BASIS,
 * WITHOUT WARRANTIES OR CONDITIONS OF ANY KIND, either express or implied.
 * See the License for the specific language governing permissions and
 * limitations under the License.
 */
package io.delta.kernel.internal.util;

import static io.delta.kernel.internal.DeltaErrors.*;
import static io.delta.kernel.internal.util.ColumnMapping.*;
import static io.delta.kernel.internal.util.Preconditions.checkArgument;
import static java.lang.String.format;

import io.delta.kernel.exceptions.KernelException;
import io.delta.kernel.expressions.Column;
import io.delta.kernel.expressions.Literal;
import io.delta.kernel.internal.DeltaErrors;
import io.delta.kernel.internal.actions.Metadata;
import io.delta.kernel.internal.skipping.StatsSchemaHelper;
import io.delta.kernel.types.*;
import java.util.*;
import java.util.function.Function;
import java.util.stream.Collectors;

/**
 * Utility methods for schema related operations such as validating the schema has no duplicate
 * columns and the names contain only valid characters.
 */
public class SchemaUtils {

  private SchemaUtils() {}

  /**
   * Validate the schema. This method checks if the schema has no duplicate columns, the names
   * contain only valid characters and the data types are supported.
   *
   * @param schema the schema to validate
   * @param isColumnMappingEnabled whether column mapping is enabled. When column mapping is
   *     enabled, the column names in the schema can contain special characters that are allowed as
   *     column names in the Parquet file
   * @throws IllegalArgumentException if the schema is invalid
   */
  public static void validateSchema(StructType schema, boolean isColumnMappingEnabled) {
    checkArgument(schema.length() > 0, "Schema should contain at least one column");

    List<String> flattenColNames = flattenNestedFieldNames(schema);

    // check there are no duplicate column names in the schema
    Set<String> uniqueColNames =
        flattenColNames.stream().map(String::toLowerCase).collect(Collectors.toSet());

    if (uniqueColNames.size() != flattenColNames.size()) {
      Set<String> uniqueCols = new HashSet<>();
      List<String> duplicateColumns =
          flattenColNames.stream()
              .map(String::toLowerCase)
              .filter(n -> !uniqueCols.add(n))
              .collect(Collectors.toList());
      throw DeltaErrors.duplicateColumnsInSchema(schema, duplicateColumns);
    }

    // Check the column names are valid
    if (!isColumnMappingEnabled) {
      validParquetColumnNames(flattenColNames);
    } else {
      // when column mapping is enabled, just check the name contains no new line in it.
      flattenColNames.forEach(
          name -> {
            if (name.contains("\\n")) {
              throw invalidColumnName(name, "\\n");
            }
          });
    }

    validateSupportedType(schema);
  }

  /**
   * Performs the following validations on an updated table schema using the current schema as a
   * base for validation. ColumnMapping must be enabled to call this
   *
   * <p>The following checks are performed:
   *
   * <ul>
   *   <li>No duplicate columns are allowed
   *   <li>Column names contain only valid characters
   *   <li>Data types are supported
   *   <li>Physical column name consistency is preserved in the new schema
   *   <li>ToDo: No new non-nullable fields are added or no tightening of nullable fields
   *   <li>ToDo: Nested IDs for array/map types are preserved in the new schema for IcebergCompatV2
   *   <li>ToDo: No type changes
   * </ul>
   */
  public static void validateUpdatedSchema(
      Metadata currentMetadata,
      Metadata newMetadata,
      Set<String> clusteringColumnPhysicalNames,
<<<<<<< HEAD
      boolean allowNewNonNullFields) {
=======
      boolean allowNewRequiredFields) {
>>>>>>> bdd26fed
    checkArgument(
        isColumnMappingModeEnabled(
            ColumnMapping.getColumnMappingMode(newMetadata.getConfiguration())),
        "Cannot validate updated schema when column mapping is disabled");
    validateSchema(newMetadata.getSchema(), true /*columnMappingEnabled*/);
    validatePartitionColumns(
        newMetadata.getSchema(), new ArrayList<>(newMetadata.getPartitionColNames()));
    int currentMaxFieldId =
        Integer.parseInt(
            currentMetadata.getConfiguration().getOrDefault(COLUMN_MAPPING_MAX_COLUMN_ID_KEY, "0"));
    validateSchemaEvolution(
        currentMetadata.getSchema(),
        newMetadata.getSchema(),
        ColumnMapping.getColumnMappingMode(newMetadata.getConfiguration()),
        clusteringColumnPhysicalNames,
        currentMaxFieldId,
<<<<<<< HEAD
        allowNewNonNullFields);
=======
        allowNewRequiredFields);
>>>>>>> bdd26fed
  }

  /**
   * Verify the partition columns exists in the table schema and a supported data type for a
   * partition column.
   *
   * @param schema
   * @param partitionCols
   */
  public static void validatePartitionColumns(StructType schema, List<String> partitionCols) {
    // partition columns are always the top-level columns
    Map<String, DataType> columnNameToType =
        schema.fields().stream()
            .collect(
                Collectors.toMap(
                    field -> field.getName().toLowerCase(Locale.ROOT), StructField::getDataType));

    partitionCols.stream()
        .forEach(
            partitionCol -> {
              DataType dataType = columnNameToType.get(partitionCol.toLowerCase(Locale.ROOT));
              checkArgument(
                  dataType != null, "Partition column %s not found in the schema", partitionCol);

              if (!(dataType instanceof BooleanType
                  || dataType instanceof ByteType
                  || dataType instanceof ShortType
                  || dataType instanceof IntegerType
                  || dataType instanceof LongType
                  || dataType instanceof FloatType
                  || dataType instanceof DoubleType
                  || dataType instanceof DecimalType
                  || dataType instanceof StringType
                  || dataType instanceof BinaryType
                  || dataType instanceof DateType
                  || dataType instanceof TimestampType
                  || dataType instanceof TimestampNTZType)) {
                throw unsupportedPartitionDataType(partitionCol, dataType);
              }
            });
  }

  /**
   * Delta expects partition column names to be same case preserving as the name in the schema. E.g:
   * Schema: (a INT, B STRING) and partition columns: (b). In this case we store the schema as (a
   * INT, B STRING) and partition columns as (B).
   *
   * <p>This method expects the inputs are already validated (i.e. schema contains all the partition
   * columns).
   */
  public static List<String> casePreservingPartitionColNames(
      StructType tableSchema, List<String> partitionColumns) {
    Map<String, String> columnNameMap = new HashMap<>();
    tableSchema
        .fieldNames()
        .forEach(colName -> columnNameMap.put(colName.toLowerCase(Locale.ROOT), colName));
    return partitionColumns.stream()
        .map(colName -> columnNameMap.get(colName.toLowerCase(Locale.ROOT)))
        .collect(Collectors.toList());
  }

  /**
   * Convert the partition column names in {@code partitionValues} map into the same case as the
   * column in the table metadata. Delta expects the partition column names to preserve the case
   * same as the table schema.
   *
   * @param partitionColNames List of partition columns in the table metadata. The names preserve
   *     the case as given by the connector when the table is created.
   * @param partitionValues Map of partition column name to partition value. Convert the partition
   *     column name to be same case preserving name as its equivalent column in the {@code
   *     partitionColName}. Column name comparison is case-insensitive.
   * @return Rewritten {@code partitionValues} map with names case preserved.
   */
  public static Map<String, Literal> casePreservingPartitionColNames(
      List<String> partitionColNames, Map<String, Literal> partitionValues) {
    Map<String, String> partitionColNameMap = new HashMap<>();
    partitionColNames.forEach(
        colName -> partitionColNameMap.put(colName.toLowerCase(Locale.ROOT), colName));

    return partitionValues.entrySet().stream()
        .collect(
            Collectors.toMap(
                entry -> partitionColNameMap.get(entry.getKey().toLowerCase(Locale.ROOT)),
                Map.Entry::getValue));
  }

  /**
   * Verify the clustering columns exists in the table schema.
   *
   * @param schema The schema of the table
   * @param clusteringCols List of clustering columns
   */
  public static List<Column> casePreservingEligibleClusterColumns(
      StructType schema, List<Column> clusteringCols) {

    List<Tuple2<Column, DataType>> physicalColumnsWithTypes =
        clusteringCols.stream()
            .map(col -> ColumnMapping.getPhysicalColumnNameAndDataType(schema, col))
            .collect(Collectors.toList());

    List<String> nonSkippingEligibleColumns =
        physicalColumnsWithTypes.stream()
            .filter(tuple -> !StatsSchemaHelper.isSkippingEligibleDataType(tuple._2))
            .map(tuple -> tuple._1.toString() + " : " + tuple._2)
            .collect(Collectors.toList());

    if (!nonSkippingEligibleColumns.isEmpty()) {
      throw new KernelException(
          format(
              "Clustering is not supported because the following column(s): %s "
                  + "don't support data skipping",
              nonSkippingEligibleColumns));
    }

    return physicalColumnsWithTypes.stream().map(tuple -> tuple._1).collect(Collectors.toList());
  }

  /**
   * Search (case-insensitive) for the given {@code colName} in the {@code schema} and return its
   * position in the {@code schema}.
   *
   * @param schema {@link StructType}
   * @param colName Name of the column whose index is needed.
   * @return Valid index or -1 if not found.
   */
  public static int findColIndex(StructType schema, String colName) {
    for (int i = 0; i < schema.length(); i++) {
      if (schema.at(i).getName().equalsIgnoreCase(colName)) {
        return i;
      }
    }
    return -1;
  }

  /**
   * Finds `StructField`s that match a given check `f`. Returns the path to the column, and the
   * field of all fields that match the check.
   *
   * @param schema The DataType to filter
   * @param recurseIntoMapOrArrayElements This flag defines whether we should recurse into elements
   *     types of ArrayType and MapType.
   * @param f The function to check each StructField
   * @param stopOnFirstMatch If true, stop the search when the first match is found
   * @return A List of pairs, each containing a List of Strings (the path) and a StructField. If
   *     {@code stopOnFirstMatch} is true, the list will contain at most one element.
   */
  public static List<Tuple2<List<String>, StructField>> filterRecursively(
      DataType schema,
      boolean recurseIntoMapOrArrayElements,
      boolean stopOnFirstMatch,
      Function<StructField, Boolean> f) {
    return recurseIntoComplexTypes(
        schema, new ArrayList<>(), recurseIntoMapOrArrayElements, stopOnFirstMatch, f);
  }

  /**
   * Collects all leaf columns from the given schema (including flattened columns only for
   * StructTypes), up to maxColumns. NOTE: If maxColumns = -1, we collect ALL leaf columns in the
   * schema.
   */
  public static List<Column> collectLeafColumns(
      StructType schema, Set<String> excludedColumns, int maxColumns) {
    List<Column> result = new ArrayList<>();
    collectLeafColumnsInternal(schema, null, excludedColumns, result, maxColumns);
    return result;
  }

  /** @return column name by concatenating the column path elements (think of nested) with dots */
  public static String concatWithDot(List<String> columnPath) {
    return columnPath.stream().map(SchemaUtils::escapeDots).collect(Collectors.joining("."));
  }

  /////////////////////////////////////////////////////////////////////////////////////////////////
  /// Private methods                                                                           ///
  /////////////////////////////////////////////////////////////////////////////////////////////////
  /**
   * Returns all column names in this schema as a flat list. For example, a schema like:
   *
   * <pre>
   *   | - a
   *   | | - 1
   *   | | - 2
   *   | - b
   *   | - c
   *   | | - nest
   *   |   | - 3
   *   will get flattened to: "a", "a.1", "a.2", "b", "c", "c.nest", "c.nest.3"
   * </pre>
   */
  private static List<String> flattenNestedFieldNames(StructType schema) {
    List<Tuple2<List<String>, StructField>> columnPathToStructFields =
        filterRecursively(
            schema,
            true /* recurseIntoMapOrArrayElements */,
            false /* stopOnFirstMatch */,
            sf -> true);

    return columnPathToStructFields.stream()
        .map(t -> t._1)
        .map(SchemaUtils::concatWithDot)
        .collect(Collectors.toList());
  }

  private static List<Tuple2<List<String>, StructField>> recurseIntoComplexTypes(
      DataType type,
      List<String> columnPath,
      boolean recurseIntoMapOrArrayElements,
      boolean stopOnFirstMatch,
      Function<StructField, Boolean> f) {
    List<Tuple2<List<String>, StructField>> filtered = new ArrayList<>();

    if (type instanceof StructType) {
      StructType s = (StructType) type;
      for (StructField sf : s.fields()) {
        List<String> newColumnPath = new ArrayList<>(columnPath);
        newColumnPath.add(sf.getName());

        if (f.apply(sf)) {
          filtered.add(new Tuple2<>(newColumnPath, sf));
          if (stopOnFirstMatch) {
            return filtered;
          }
        }

        filtered.addAll(
            recurseIntoComplexTypes(
                sf.getDataType(),
                newColumnPath,
                recurseIntoMapOrArrayElements,
                stopOnFirstMatch,
                f));

        if (stopOnFirstMatch && !filtered.isEmpty()) {
          return filtered;
        }
      }
    } else if (type instanceof ArrayType && recurseIntoMapOrArrayElements) {
      ArrayType a = (ArrayType) type;
      List<String> newColumnPath = new ArrayList<>(columnPath);
      newColumnPath.add("element");
      return recurseIntoComplexTypes(
          a.getElementType(), newColumnPath, recurseIntoMapOrArrayElements, stopOnFirstMatch, f);
    } else if (type instanceof MapType && recurseIntoMapOrArrayElements) {
      MapType m = (MapType) type;
      List<String> keyColumnPath = new ArrayList<>(columnPath);
      keyColumnPath.add("key");
      List<String> valueColumnPath = new ArrayList<>(columnPath);
      valueColumnPath.add("value");
      filtered.addAll(
          recurseIntoComplexTypes(
              m.getKeyType(), keyColumnPath, recurseIntoMapOrArrayElements, stopOnFirstMatch, f));
      if (stopOnFirstMatch && !filtered.isEmpty()) {
        return filtered;
      }
      filtered.addAll(
          recurseIntoComplexTypes(
              m.getValueType(),
              valueColumnPath,
              recurseIntoMapOrArrayElements,
              stopOnFirstMatch,
              f));
    }

    return filtered;
  }

  /* Compute the SchemaChanges using field IDs */
  static SchemaChanges computeSchemaChangesById(
      Map<Integer, StructField> currentFieldIdToField,
      Map<Integer, StructField> updatedFieldIdToField) {
    SchemaChanges.Builder schemaDiff = SchemaChanges.builder();
    for (Map.Entry<Integer, StructField> fieldInUpdatedSchema : updatedFieldIdToField.entrySet()) {
      StructField existingField = currentFieldIdToField.get(fieldInUpdatedSchema.getKey());
      StructField updatedField = fieldInUpdatedSchema.getValue();
      // New field added
      if (existingField == null) {
        schemaDiff.withAddedField(updatedField);
      } else if (!existingField.equals(updatedField)) {
        // Field changed name, nullability, metadata or type
        schemaDiff.withUpdatedField(existingField, updatedField);
      }
    }

    for (Map.Entry<Integer, StructField> entry : currentFieldIdToField.entrySet()) {
      if (!updatedFieldIdToField.containsKey(entry.getKey())) {
        schemaDiff.withRemovedField(entry.getValue());
      }
    }

    return schemaDiff.build();
  }

  private static void validatePhysicalNameConsistency(
      List<Tuple2<StructField, StructField>> updatedFields) {
    for (Tuple2<StructField, StructField> updatedField : updatedFields) {
      StructField currentField = updatedField._1;
      StructField newField = updatedField._2;
      if (!getPhysicalName(currentField).equals(getPhysicalName(newField))) {
        throw new IllegalArgumentException(
            String.format(
                "Existing field with id %s in current schema has "
                    + "physical name %s which is different from %s",
                getColumnId(currentField),
                getPhysicalName(currentField),
                getPhysicalName(newField)));
      }
    }
  }

  /* Validate if a given schema evolution is safe for a given column mapping mode*/
  private static void validateSchemaEvolution(
      StructType currentSchema,
      StructType newSchema,
<<<<<<< HEAD
      ColumnMappingMode cmMode,
      Set<String> clusteringColumnPhysicalNames,
      int currentMaxFieldId,
      boolean allowNewNonNullFields) {
    switch (cmMode) {
=======
      ColumnMappingMode columnMappingMode,
      Set<String> clusteringColumnPhysicalNames,
      int currentMaxFieldId,
      boolean allowNewRequiredFields) {
    switch (columnMappingMode) {
>>>>>>> bdd26fed
      case ID:
      case NAME:
        validateSchemaEvolutionById(
            currentSchema,
            newSchema,
            clusteringColumnPhysicalNames,
            currentMaxFieldId,
<<<<<<< HEAD
            allowNewNonNullFields);
=======
            allowNewRequiredFields);
>>>>>>> bdd26fed
        return;
      case NONE:
        throw new UnsupportedOperationException(
            "Schema evolution without column mapping is not supported");
      default:
        throw new UnsupportedOperationException("Unknown column mapping mode: " + cmMode);
    }
  }

  /**
   * Validates a given schema evolution by using field ID as the source of truth for identifying
   * fields
   */
  private static void validateSchemaEvolutionById(
      StructType currentSchema,
      StructType newSchema,
      Set<String> clusteringColumnPhysicalNames,
      int oldMaxFieldId,
<<<<<<< HEAD
      boolean allowNewNonNullFields) {
=======
      boolean allowNewRequiredFields) {
>>>>>>> bdd26fed
    Map<Integer, StructField> currentFieldsById = fieldsById(currentSchema);
    Map<Integer, StructField> updatedFieldsById = fieldsById(newSchema);
    SchemaChanges schemaChanges = computeSchemaChangesById(currentFieldsById, updatedFieldsById);
    validatePhysicalNameConsistency(schemaChanges.updatedFields());
    // Validates that the updated schema does not contain breaking changes in terms of types and
    // nullability
<<<<<<< HEAD
    validateUpdatedSchemaCompatibility(schemaChanges, oldMaxFieldId, allowNewNonNullFields);
=======
    validateUpdatedSchemaCompatibility(schemaChanges, oldMaxFieldId, allowNewRequiredFields);
>>>>>>> bdd26fed
    validateClusteringColumnsNotDropped(
        schemaChanges.removedFields(), clusteringColumnPhysicalNames);
    // ToDo Potentially validate IcebergCompatV2 nested IDs
  }

  private static void validateClusteringColumnsNotDropped(
      List<StructField> droppedFields, Set<String> clusteringColumnPhysicalNames) {
    for (StructField droppedField : droppedFields) {
      // ToDo: At some point plumb through mapping of ID to full name, so we get better error
      // messages
      if (clusteringColumnPhysicalNames.contains(getPhysicalName(droppedField))) {
        throw new KernelException(
            String.format("Cannot drop clustering column %s", droppedField.getName()));
      }
    }
  }

  /**
   * Verifies that no non-nullable fields are added, no existing field nullability is tightened and
   * no invalid type changes are performed
   *
   * <p>ToDo: Prevent moving fields outside of their containing struct
   */
  private static void validateUpdatedSchemaCompatibility(
<<<<<<< HEAD
      SchemaChanges schemaChanges, int oldMaxFieldId, boolean allowNewNonNullFields) {
    for (StructField addedField : schemaChanges.addedFields()) {
      if (!allowNewNonNullFields && !addedField.isNullable()) {
=======
      SchemaChanges schemaChanges, int oldMaxFieldId, boolean allowNewRequiredFields) {
    for (StructField addedField : schemaChanges.addedFields()) {
      if (!allowNewRequiredFields && !addedField.isNullable()) {
>>>>>>> bdd26fed
        throw new KernelException(
            String.format("Cannot add non-nullable field %s", addedField.getName()));
      }
      int colId = getColumnId(addedField);
      if (colId <= oldMaxFieldId) {
        throw new IllegalArgumentException(
            String.format(
                "Cannot add a new column with a fieldId <= maxFieldId. Found field: %s with"
                    + "fieldId=%s. Current maxFieldId in the table is: %s",
                addedField, colId, oldMaxFieldId));
      }
    }

    for (Tuple2<StructField, StructField> updatedFields : schemaChanges.updatedFields()) {
      // ToDo: See if recursion can be avoided by incorporating map key/value and array element
      // updates in updatedFields
      validateFieldCompatibility(updatedFields._1, updatedFields._2);
    }
  }

  /**
   * Validate that there was no change in type from existing field from new field, excluding
   * modified, dropped, or added fields to structs. Validates that a field's nullability is not
   * tightened
   */
  private static void validateFieldCompatibility(StructField existingField, StructField newField) {
    if (existingField.isNullable() && !newField.isNullable()) {
      throw new KernelException(
          String.format(
              "Cannot tighten the nullability of existing field %s", existingField.getName()));
    }

    // Both fields are structs, ensure there's no changes in the individual fields
    // ToDo: Prevent additions, removals,
    //  and type updates to struct fields when the struct is a map key
    if (existingField.getDataType() instanceof StructType
        && newField.getDataType() instanceof StructType) {
      StructType existingStruct = (StructType) existingField.getDataType();
      StructType newStruct = (StructType) newField.getDataType();
      Map<Integer, StructField> existingNestedFields =
          existingStruct.fields().stream()
              .collect(Collectors.toMap(ColumnMapping::getColumnId, Function.identity()));

      for (StructField newNestedField : newStruct.fields()) {
        StructField existingNestedField = existingNestedFields.get(getColumnId(newNestedField));
        if (existingNestedField != null) {
          validateFieldCompatibility(existingNestedField, newNestedField);
        }
      }
    } else if (existingField.getDataType() instanceof MapType
        && newField.getDataType() instanceof MapType) {
      MapType existingMapType = (MapType) existingField.getDataType();
      MapType newMapType = (MapType) newField.getDataType();

      validateFieldCompatibility(existingMapType.getKeyField(), newMapType.getKeyField());
      validateFieldCompatibility(existingMapType.getValueField(), newMapType.getValueField());
    } else if (existingField.getDataType() instanceof ArrayType
        && newField.getDataType() instanceof ArrayType) {
      ArrayType existingArrayType = (ArrayType) existingField.getDataType();
      ArrayType newArrayType = (ArrayType) newField.getDataType();

      validateFieldCompatibility(
          existingArrayType.getElementField(), newArrayType.getElementField());
    } else if (!existingField.getDataType().equivalent(newField.getDataType())) {
      throw new KernelException(
          String.format(
              "Cannot change the type of existing field %s from %s to %s",
              existingField.getName(), existingField.getDataType(), newField.getDataType()));
    }
  }

  private static Map<Integer, StructField> fieldsById(StructType schema) {
    List<Tuple2<List<String>, StructField>> columnPathToStructField =
        filterRecursively(
            schema,
            true /* recurseIntoMapOrArrayElements */,
            false /* stopOnFirstMatch */,
            sf -> true);
    Map<Integer, StructField> columnIdToField = new HashMap<>();
    for (Tuple2<List<String>, StructField> pathAndField : columnPathToStructField) {
      StructField field = pathAndField._2;
      checkArgument(hasColumnId(field), "Field %s is missing column id", field.getName());
      checkArgument(hasPhysicalName(field), "Field %s is missing physical name", field.getName());
      int columnId = getColumnId(field);
      checkArgument(
          !columnIdToField.containsKey(columnId),
          "Field %s with id %d already exists",
          field.getName(),
          columnId);
      columnIdToField.put(columnId, field);
    }

    return columnIdToField;
  }

  private static String escapeDots(String name) {
    return name.contains(".") ? "`" + name + "`" : name;
  }

  private static void collectLeafColumnsInternal(
      StructType schema,
      Column parentColumn,
      Set<String> excludedColumns,
      List<Column> result,
      int maxColumns) {
    boolean hasLimit = maxColumns != -1;
    for (StructField field : schema.fields()) {
      if (hasLimit && result.size() >= maxColumns) {
        return;
      }

      Column currentColumn = null;
      if (parentColumn == null) {
        // Skip excluded top-level columns
        if (excludedColumns.contains(field.getName())) {
          continue;
        }
        currentColumn = new Column(field.getName());
      } else {
        currentColumn = parentColumn.appendNestedField(field.getName());
      }

      if (field.getDataType() instanceof StructType) {
        collectLeafColumnsInternal(
            (StructType) field.getDataType(), currentColumn, excludedColumns, result, maxColumns);
      } else {
        result.add(currentColumn);
      }
    }
  }

  protected static void validParquetColumnNames(List<String> columnNames) {
    for (String name : columnNames) {
      // ,;{}()\n\t= and space are special characters in Parquet schema
      if (name.matches(".*[ ,;{}()\n\t=].*")) {
        throw invalidColumnName(name, "[ ,;{}()\\n\\t=]");
      }
    }
  }

  /**
   * Validate the supported data types. Once we start supporting additional types, take input the
   * protocol features and validate the schema.
   *
   * @param dataType the data type to validate
   */
  protected static void validateSupportedType(DataType dataType) {
    if (dataType instanceof BooleanType
        || dataType instanceof ByteType
        || dataType instanceof ShortType
        || dataType instanceof IntegerType
        || dataType instanceof LongType
        || dataType instanceof FloatType
        || dataType instanceof DoubleType
        || dataType instanceof DecimalType
        || dataType instanceof StringType
        || dataType instanceof BinaryType
        || dataType instanceof DateType
        || dataType instanceof TimestampType
        || dataType instanceof TimestampNTZType) {
      // supported types
      return;
    } else if (dataType instanceof StructType) {
      ((StructType) dataType).fields().forEach(field -> validateSupportedType(field.getDataType()));
    } else if (dataType instanceof ArrayType) {
      validateSupportedType(((ArrayType) dataType).getElementType());
    } else if (dataType instanceof MapType) {
      validateSupportedType(((MapType) dataType).getKeyType());
      validateSupportedType(((MapType) dataType).getValueType());
    } else {
      throw unsupportedDataType(dataType);
    }
  }
}<|MERGE_RESOLUTION|>--- conflicted
+++ resolved
@@ -104,11 +104,7 @@
       Metadata currentMetadata,
       Metadata newMetadata,
       Set<String> clusteringColumnPhysicalNames,
-<<<<<<< HEAD
-      boolean allowNewNonNullFields) {
-=======
       boolean allowNewRequiredFields) {
->>>>>>> bdd26fed
     checkArgument(
         isColumnMappingModeEnabled(
             ColumnMapping.getColumnMappingMode(newMetadata.getConfiguration())),
@@ -125,11 +121,7 @@
         ColumnMapping.getColumnMappingMode(newMetadata.getConfiguration()),
         clusteringColumnPhysicalNames,
         currentMaxFieldId,
-<<<<<<< HEAD
-        allowNewNonNullFields);
-=======
         allowNewRequiredFields);
->>>>>>> bdd26fed
   }
 
   /**
@@ -443,19 +435,11 @@
   private static void validateSchemaEvolution(
       StructType currentSchema,
       StructType newSchema,
-<<<<<<< HEAD
-      ColumnMappingMode cmMode,
-      Set<String> clusteringColumnPhysicalNames,
-      int currentMaxFieldId,
-      boolean allowNewNonNullFields) {
-    switch (cmMode) {
-=======
       ColumnMappingMode columnMappingMode,
       Set<String> clusteringColumnPhysicalNames,
       int currentMaxFieldId,
       boolean allowNewRequiredFields) {
     switch (columnMappingMode) {
->>>>>>> bdd26fed
       case ID:
       case NAME:
         validateSchemaEvolutionById(
@@ -463,17 +447,13 @@
             newSchema,
             clusteringColumnPhysicalNames,
             currentMaxFieldId,
-<<<<<<< HEAD
-            allowNewNonNullFields);
-=======
             allowNewRequiredFields);
->>>>>>> bdd26fed
         return;
       case NONE:
         throw new UnsupportedOperationException(
             "Schema evolution without column mapping is not supported");
       default:
-        throw new UnsupportedOperationException("Unknown column mapping mode: " + cmMode);
+        throw new UnsupportedOperationException("Unknown column mapping mode: " + columnMappingMode);
     }
   }
 
@@ -486,22 +466,14 @@
       StructType newSchema,
       Set<String> clusteringColumnPhysicalNames,
       int oldMaxFieldId,
-<<<<<<< HEAD
-      boolean allowNewNonNullFields) {
-=======
       boolean allowNewRequiredFields) {
->>>>>>> bdd26fed
     Map<Integer, StructField> currentFieldsById = fieldsById(currentSchema);
     Map<Integer, StructField> updatedFieldsById = fieldsById(newSchema);
     SchemaChanges schemaChanges = computeSchemaChangesById(currentFieldsById, updatedFieldsById);
     validatePhysicalNameConsistency(schemaChanges.updatedFields());
     // Validates that the updated schema does not contain breaking changes in terms of types and
     // nullability
-<<<<<<< HEAD
-    validateUpdatedSchemaCompatibility(schemaChanges, oldMaxFieldId, allowNewNonNullFields);
-=======
     validateUpdatedSchemaCompatibility(schemaChanges, oldMaxFieldId, allowNewRequiredFields);
->>>>>>> bdd26fed
     validateClusteringColumnsNotDropped(
         schemaChanges.removedFields(), clusteringColumnPhysicalNames);
     // ToDo Potentially validate IcebergCompatV2 nested IDs
@@ -526,15 +498,9 @@
    * <p>ToDo: Prevent moving fields outside of their containing struct
    */
   private static void validateUpdatedSchemaCompatibility(
-<<<<<<< HEAD
-      SchemaChanges schemaChanges, int oldMaxFieldId, boolean allowNewNonNullFields) {
-    for (StructField addedField : schemaChanges.addedFields()) {
-      if (!allowNewNonNullFields && !addedField.isNullable()) {
-=======
       SchemaChanges schemaChanges, int oldMaxFieldId, boolean allowNewRequiredFields) {
     for (StructField addedField : schemaChanges.addedFields()) {
       if (!allowNewRequiredFields && !addedField.isNullable()) {
->>>>>>> bdd26fed
         throw new KernelException(
             String.format("Cannot add non-nullable field %s", addedField.getName()));
       }
