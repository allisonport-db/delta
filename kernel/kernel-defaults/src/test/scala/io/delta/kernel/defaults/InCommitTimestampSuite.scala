--- conflicted
+++ resolved
@@ -442,10 +442,6 @@
       val txn1 = getUpdateTxn(
         engine,
         tablePath,
-<<<<<<< HEAD
-        schema = testSchema,
-=======
->>>>>>> 48203d8f
         clock = clock)
       clock.setTime(startTime)
       appendData(
@@ -475,10 +471,6 @@
         val txn1 = getUpdateTxn(
           engine,
           tablePath,
-<<<<<<< HEAD
-          schema = testSchema,
-=======
->>>>>>> 48203d8f
           tableProperties = Map(IN_COMMIT_TIMESTAMPS_ENABLED.getKey -> "true"),
           clock = clock)
 
@@ -527,10 +519,6 @@
       val txn1 = getUpdateTxn(
         engine,
         tablePath,
-<<<<<<< HEAD
-        schema = testSchema,
-=======
->>>>>>> 48203d8f
         clock = clock)
       clock.setTime(startTime)
       appendData(
@@ -574,10 +562,6 @@
       val txn1 = getUpdateTxn(
         engine,
         tablePath,
-<<<<<<< HEAD
-        schema = testSchema,
-=======
->>>>>>> 48203d8f
         tableProperties = Map(IN_COMMIT_TIMESTAMPS_ENABLED.getKey -> "true"),
         clock = clock)
       clock.setTime(startTime)
