--- conflicted
+++ resolved
@@ -39,12 +39,8 @@
                    "--driver-class-path=%s" % extra_class_path,
                    "--repositories",
                    ("https://maven-central.storage-download.googleapis.com/maven2/,"
-<<<<<<< HEAD
-                       "https://repo1.maven.org/maven2/"),
-=======
                        "https://repo1.maven.org/maven2/,"
                        "https://repository.apache.org/content/repositories/orgapachespark-1480"),
->>>>>>> 0b654c25
                    "--packages", ",".join(packages), test_file]
             print("Running tests in %s\n=============" % test_file)
             print("Command: %s" % str(cmd))
@@ -205,9 +201,6 @@
 
     # For versions 4.0+ run Delta Connect tests as well
     if use_spark_master:
-<<<<<<< HEAD
-        run_delta_connect_codegen_python(root_dir)
-=======
         run_delta_connect_codegen_python(root_dir)
         # TODO: In the future, find a way to get these
         # packages locally instead of downloading from Maven.
@@ -215,5 +208,4 @@
                                   "org.apache.spark:spark-connect_2.13:4.0.0",
                                   get_local_package("delta-connect-server", use_spark_master)]
 
-        test(root_dir, path.join("delta", "connect"), delta_connect_packages)
->>>>>>> 0b654c25
+        test(root_dir, path.join("delta", "connect"), delta_connect_packages)